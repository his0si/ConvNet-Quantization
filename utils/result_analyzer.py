import matplotlib.pyplot as plt
import numpy as np
import os
from datetime import datetime
from models.custom_quantization_model import CustomQuantizationModel
import torchvision
<<<<<<< HEAD
<<<<<<< Updated upstream
=======
import torch
from torchvision import transforms
import seaborn as sns
import pandas as pd
>>>>>>> Stashed changes
=======
import torch
from torchvision import transforms
import seaborn as sns
>>>>>>> ff85ba5d

class ResultAnalyzer:
    """
    모델 성능 분석 및 시각화를 위한 클래스
    """
    def __init__(self):
        self.device = torch.device('cuda' if torch.cuda.is_available() else 'cpu')
    
    def analyze_and_plot(self, results):
        """
        결과를 분석하고 시각화하는 함수
        """
        plt.style.use('default')  # seaborn 대신 default 스타일 사용
        sns.set_theme()  # seaborn 테마 적용
        fig, axes = plt.subplots(1, 3, figsize=(15, 5))
        
        # 모델 이름 목록
        models = list(results['accuracy'].keys())
        
        # 1. 정확도 그래프
        top1_acc = [results['accuracy'][m]['top1'] for m in models]
        top5_acc = [results['accuracy'][m]['top5'] for m in models]
        
        x = np.arange(len(models))
        width = 0.35
        
        axes[0].bar(x - width/2, top1_acc, width, label='Top-1')
        axes[0].bar(x + width/2, top5_acc, width, label='Top-5')
        axes[0].set_ylabel('Accuracy (%)')
        axes[0].set_title('Model Accuracy')
        axes[0].set_xticks(x)
        axes[0].set_xticklabels(models, rotation=45)
        axes[0].legend()
        
        # 2. 모델 크기 그래프
        sizes = [results['model_size'][m] for m in models]
        axes[1].bar(models, sizes)
        axes[1].set_ylabel('Model Size (MB)')
        axes[1].set_title('Model Size Comparison')
        plt.setp(axes[1].xaxis.get_majorticklabels(), rotation=45)
        
        # 3. 추론 속도 그래프
        speeds = [results['inference_speed'][m] for m in models]
        axes[2].bar(models, speeds)
        axes[2].set_ylabel('Throughput (images/sec)')
        axes[2].set_title('Inference Speed')
        plt.setp(axes[2].xaxis.get_majorticklabels(), rotation=45)
        
        plt.tight_layout()
        plt.savefig('model_comparison.png')
        plt.close()
<<<<<<< HEAD
<<<<<<< Updated upstream
        
    def _plot_processing_speed(self, speed_results, result_dir):
        """처리 속도 비교 그래프 생성"""
        model_names = []
        speeds = []
        
        for name, speed in speed_results.items():
            model_names.append(name)
            speeds.append(speed)
        
        plt.figure(figsize=(10, 6))
        bars = plt.bar(model_names, speeds)
        plt.title('Processing Speed Comparison')
        plt.xlabel('Model')
        plt.ylabel('Images/sec')
        plt.xticks(rotation=45)
        
        # 막대 위에 속도 표시
        for bar in bars:
            height = bar.get_height()
            plt.text(bar.get_x() + bar.get_width()/2., height,
                    f'{height:.2f}',
                    ha='center', va='bottom')
        
        plt.tight_layout()
        plt.savefig(os.path.join(result_dir, 'processing_speed.png'))
        plt.close()
        
    def _generate_summary(self, models_dict, speed_results, result_dir):
        """결과 요약 파일 생성"""
        summary_file = os.path.join(result_dir, 'summary.txt')
        
        with open(summary_file, 'w') as f:
            f.write("=== Model Analysis Summary ===\n\n")
            
            # 모델 크기 요약
            f.write("Model Sizes:\n")
            for name, model_info in models_dict.items():
                f.write(f"{name}: {model_info['size']:.2f}MB\n")
            f.write("\n")
            
            # 처리 속도 요약
            f.write("Processing Speed (images/sec):\n")
            for name, speed in speed_results.items():
                f.write(f"{name}: {speed:.2f}\n")
            f.write("\n")
            
            # 압축률 계산
            baseline_size = models_dict['Baseline (ResNet50)']['size']
            for name, model_info in models_dict.items():
                if name != 'Baseline (ResNet50)':
                    compression_ratio = baseline_size / model_info['size']
                    f.write(f"Compression Ratio ({name}/Baseline): {compression_ratio:.2f}x\n")
            
            # 속도 향상률 계산
            baseline_speed = speed_results['Baseline (ResNet50)']
            for name, speed in speed_results.items():
                if name != 'Baseline (ResNet50)':
                    speedup_ratio = speed / baseline_speed
                    f.write(f"Speedup Ratio ({name}/Baseline): {speedup_ratio:.2f}x\n") 
=======

    def compare_quantization_methods(self, fp32_model, ptq_model, proposed_model, test_loader):
        """
        FP32, PTQ, 제안된 양자화 방식의 성능을 비교하는 함수
        
        Args:
            fp32_model: FP32 baseline 모델
            ptq_model: PTQ로 양자화된 모델
            proposed_model: 제안된 방식으로 양자화된 모델
            test_loader: 테스트 데이터 로더
        """
        results = {
            'Model': ['FP32', 'PTQ', 'Proposed'],
            'Top-1 Accuracy': [],
            'Top-5 Accuracy': [],
            'Model Size (MB)': [],
            'Throughput (images/sec)': [],
            'Memory Usage (MB)': [],
            'Latency (ms)': []
        }
        
        models = {
            'FP32': fp32_model,
            'PTQ': ptq_model,
            'Proposed': proposed_model
        }
        
        # 각 모델의 성능 측정
        for model_name, model in models.items():
            # 모델을 CPU로 이동
            model = model.cpu()
            model.eval()
            
            # 정확도 측정
            correct_top1 = 0
            correct_top5 = 0
            total = 0
            total_time = 0
            
            with torch.no_grad():
                for images, labels in test_loader:
                    # 데이터를 CPU로 이동
                    images, labels = images.cpu(), labels.cpu()
                    
                    # 추론 시간 측정
                    start_time = torch.cuda.Event(enable_timing=True)
                    end_time = torch.cuda.Event(enable_timing=True)
                    
                    start_time.record()
                    outputs = model(images)
                    end_time.record()
                    
                    torch.cuda.synchronize()
                    total_time += start_time.elapsed_time(end_time)
                    
                    _, predicted = outputs.topk(5, 1, True, True)
                    total += labels.size(0)
                    correct_top1 += (predicted[:, 0] == labels).sum().item()
                    correct_top5 += (predicted == labels.view(-1, 1)).sum().item()
            
            # 결과 저장
            results['Top-1 Accuracy'].append(100 * correct_top1 / total)
            results['Top-5 Accuracy'].append(100 * correct_top5 / total)
            
            # 모델 크기 측정
            model_size = sum(p.numel() * p.element_size() for p in model.parameters()) / (1024 * 1024)
            results['Model Size (MB)'].append(model_size)
            
            # 처리량 계산 (이미지/초)
            throughput = len(test_loader.dataset) / (total_time / 1000)  # ms를 초로 변환
            results['Throughput (images/sec)'].append(throughput)
            
            # 메모리 사용량 측정
            memory_usage = torch.cuda.max_memory_allocated() / (1024 * 1024)
            results['Memory Usage (MB)'].append(memory_usage)
            
            # 지연시간 계산 (ms/이미지)
            latency = total_time / len(test_loader.dataset)
            results['Latency (ms)'].append(latency)
        
        # 결과를 DataFrame으로 변환
        df = pd.DataFrame(results)
        
        # 결과 시각화
        self._plot_comparison_results(df)
        
        return df
    
    def _plot_comparison_results(self, df):
        """
        비교 결과를 시각화하는 함수
        """
        plt.style.use('default')
        sns.set_theme()
        
        # 2x2 서브플롯 생성
        fig, axes = plt.subplots(2, 2, figsize=(15, 12))
        
        # 1. 정확도 비교
        x = np.arange(len(df['Model']))
        width = 0.35
        
        axes[0, 0].bar(x - width/2, df['Top-1 Accuracy'], width, label='Top-1')
        axes[0, 0].bar(x + width/2, df['Top-5 Accuracy'], width, label='Top-5')
        axes[0, 0].set_ylabel('Accuracy (%)')
        axes[0, 0].set_title('Model Accuracy Comparison')
        axes[0, 0].set_xticks(x)
        axes[0, 0].set_xticklabels(df['Model'])
        axes[0, 0].legend()
        
        # 2. 모델 크기와 메모리 사용량
        axes[0, 1].bar(x - width/2, df['Model Size (MB)'], width, label='Model Size')
        axes[0, 1].bar(x + width/2, df['Memory Usage (MB)'], width, label='Memory Usage')
        axes[0, 1].set_ylabel('Size (MB)')
        axes[0, 1].set_title('Model Size and Memory Usage')
        axes[0, 1].set_xticks(x)
        axes[0, 1].set_xticklabels(df['Model'])
        axes[0, 1].legend()
        
        # 3. 처리량
        axes[1, 0].bar(df['Model'], df['Throughput (images/sec)'])
        axes[1, 0].set_ylabel('Throughput (images/sec)')
        axes[1, 0].set_title('Inference Throughput')
        
        # 4. 지연시간
        axes[1, 1].bar(df['Model'], df['Latency (ms)'])
        axes[1, 1].set_ylabel('Latency (ms)')
        axes[1, 1].set_title('Inference Latency')
        
        plt.tight_layout()
        plt.savefig('quantization_comparison.png')
        plt.close()
        
        # 결과를 CSV 파일로 저장
        df.to_csv('quantization_comparison.csv', index=False)
=======
>>>>>>> ff85ba5d

def test_analyzer():
    from utils.dataset_manager import DatasetManager
    import torchvision
    
    # 데이터셋 매니저 생성
    dataset_manager = DatasetManager()
    test_loader = dataset_manager.get_imagenet_dataset()
    
    # 테스트용 모델 생성
    model = torchvision.models.resnet50(weights=torchvision.models.ResNet50_Weights.IMAGENET1K_V1)
    
    # 분석기 생성 및 테스트
    analyzer = ResultAnalyzer()
    results = analyzer.compare_models({'ResNet50': model}, dataset_manager)
    
    return analyzer

if __name__ == "__main__":
<<<<<<< HEAD
    test_analyzer() 
>>>>>>> Stashed changes
=======
    test_analyzer() 
>>>>>>> ff85ba5d
<|MERGE_RESOLUTION|>--- conflicted
+++ resolved
@@ -4,19 +4,10 @@
 from datetime import datetime
 from models.custom_quantization_model import CustomQuantizationModel
 import torchvision
-<<<<<<< HEAD
-<<<<<<< Updated upstream
-=======
 import torch
 from torchvision import transforms
 import seaborn as sns
 import pandas as pd
->>>>>>> Stashed changes
-=======
-import torch
-from torchvision import transforms
-import seaborn as sns
->>>>>>> ff85ba5d
 
 class ResultAnalyzer:
     """
@@ -68,69 +59,6 @@
         plt.tight_layout()
         plt.savefig('model_comparison.png')
         plt.close()
-<<<<<<< HEAD
-<<<<<<< Updated upstream
-        
-    def _plot_processing_speed(self, speed_results, result_dir):
-        """처리 속도 비교 그래프 생성"""
-        model_names = []
-        speeds = []
-        
-        for name, speed in speed_results.items():
-            model_names.append(name)
-            speeds.append(speed)
-        
-        plt.figure(figsize=(10, 6))
-        bars = plt.bar(model_names, speeds)
-        plt.title('Processing Speed Comparison')
-        plt.xlabel('Model')
-        plt.ylabel('Images/sec')
-        plt.xticks(rotation=45)
-        
-        # 막대 위에 속도 표시
-        for bar in bars:
-            height = bar.get_height()
-            plt.text(bar.get_x() + bar.get_width()/2., height,
-                    f'{height:.2f}',
-                    ha='center', va='bottom')
-        
-        plt.tight_layout()
-        plt.savefig(os.path.join(result_dir, 'processing_speed.png'))
-        plt.close()
-        
-    def _generate_summary(self, models_dict, speed_results, result_dir):
-        """결과 요약 파일 생성"""
-        summary_file = os.path.join(result_dir, 'summary.txt')
-        
-        with open(summary_file, 'w') as f:
-            f.write("=== Model Analysis Summary ===\n\n")
-            
-            # 모델 크기 요약
-            f.write("Model Sizes:\n")
-            for name, model_info in models_dict.items():
-                f.write(f"{name}: {model_info['size']:.2f}MB\n")
-            f.write("\n")
-            
-            # 처리 속도 요약
-            f.write("Processing Speed (images/sec):\n")
-            for name, speed in speed_results.items():
-                f.write(f"{name}: {speed:.2f}\n")
-            f.write("\n")
-            
-            # 압축률 계산
-            baseline_size = models_dict['Baseline (ResNet50)']['size']
-            for name, model_info in models_dict.items():
-                if name != 'Baseline (ResNet50)':
-                    compression_ratio = baseline_size / model_info['size']
-                    f.write(f"Compression Ratio ({name}/Baseline): {compression_ratio:.2f}x\n")
-            
-            # 속도 향상률 계산
-            baseline_speed = speed_results['Baseline (ResNet50)']
-            for name, speed in speed_results.items():
-                if name != 'Baseline (ResNet50)':
-                    speedup_ratio = speed / baseline_speed
-                    f.write(f"Speedup Ratio ({name}/Baseline): {speedup_ratio:.2f}x\n") 
-=======
 
     def compare_quantization_methods(self, fp32_model, ptq_model, proposed_model, test_loader):
         """
@@ -160,8 +88,7 @@
         
         # 각 모델의 성능 측정
         for model_name, model in models.items():
-            # 모델을 CPU로 이동
-            model = model.cpu()
+            model = model.to(self.device)
             model.eval()
             
             # 정확도 측정
@@ -172,8 +99,7 @@
             
             with torch.no_grad():
                 for images, labels in test_loader:
-                    # 데이터를 CPU로 이동
-                    images, labels = images.cpu(), labels.cpu()
+                    images, labels = images.to(self.device), labels.to(self.device)
                     
                     # 추론 시간 측정
                     start_time = torch.cuda.Event(enable_timing=True)
@@ -266,8 +192,6 @@
         
         # 결과를 CSV 파일로 저장
         df.to_csv('quantization_comparison.csv', index=False)
-=======
->>>>>>> ff85ba5d
 
 def test_analyzer():
     from utils.dataset_manager import DatasetManager
@@ -287,9 +211,4 @@
     return analyzer
 
 if __name__ == "__main__":
-<<<<<<< HEAD
-    test_analyzer() 
->>>>>>> Stashed changes
-=======
-    test_analyzer() 
->>>>>>> ff85ba5d
+    test_analyzer() 